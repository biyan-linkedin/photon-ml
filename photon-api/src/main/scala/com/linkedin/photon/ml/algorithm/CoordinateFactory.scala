/*
 * Copyright 2017 LinkedIn Corp. All rights reserved.
 * Licensed under the Apache License, Version 2.0 (the "License"); you may
 * not use this file except in compliance with the License. You may obtain a
 * copy of the License at
 *
 * http://www.apache.org/licenses/LICENSE-2.0
 *
 * Unless required by applicable law or agreed to in writing, software
 * distributed under the License is distributed on an "AS IS" BASIS, WITHOUT
 * WARRANTIES OR CONDITIONS OF ANY KIND, either express or implied. See the
 * License for the specific language governing permissions and limitations
 * under the License.
 */
package com.linkedin.photon.ml.algorithm

import com.linkedin.photon.ml.data.{Dataset, FixedEffectDataset, RandomEffectDataset}
import com.linkedin.photon.ml.function.ObjectiveFunctionHelper.{DistributedObjectiveFunctionFactory, ObjectiveFunctionFactoryFactory, SingleNodeObjectiveFunctionFactory}
import com.linkedin.photon.ml.function.ObjectiveFunction
import com.linkedin.photon.ml.model.{Coefficients, DatumScoringModel, FixedEffectModel, RandomEffectModel}
import com.linkedin.photon.ml.normalization.NormalizationContext
import com.linkedin.photon.ml.optimization.DistributedOptimizationProblem
import com.linkedin.photon.ml.optimization.VarianceComputationType.VarianceComputationType
import com.linkedin.photon.ml.optimization.game.{CoordinateOptimizationConfiguration, FixedEffectOptimizationConfiguration, RandomEffectOptimizationConfiguration}
import com.linkedin.photon.ml.sampling.DownSampler
import com.linkedin.photon.ml.sampling.DownSamplerHelper.DownSamplerFactory
import com.linkedin.photon.ml.supervised.model.GeneralizedLinearModel
import com.linkedin.photon.ml.util.PhotonBroadcast

/**
 * Factory to build [[Coordinate]] derived objects. Given generic input shared between coordinates, determine the type
 * of [[Coordinate]] to build, and do so.
 */
object CoordinateFactory {

  /**
   * Creates a [[Coordinate]] of the appropriate type, given the input [[Dataset]],
   * [[CoordinateOptimizationConfiguration]], and [[ObjectiveFunction]].
   *
   * @tparam D Some type of [[Dataset]]
   * @param dataset The input data to use for training
   * @param coordinateOptConfig The optimization settings for training
   * @param lossFunctionFactoryConstructor A constructor for the loss function used for training
   * @param glmConstructor A constructor for the type of [[GeneralizedLinearModel]] being trained
   * @param downSamplerFactory A factory function for the [[DownSampler]] (if down-sampling is enabled)
   * @param normalizationContext The [[NormalizationContext]]
   * @param varianceComputationType Should the trained coefficient variances be computed in addition to the means?
   * @param priorModel The prior model for warm-start and incremental training
   * @return A [[Coordinate]] for the [[Dataset]] of type [[D]]
   */
  def build[D <: Dataset[D]](
      dataset: D,
      coordinateOptConfig: CoordinateOptimizationConfiguration,
      lossFunctionFactoryConstructor: ObjectiveFunctionFactoryFactory,
      glmConstructor: Coefficients => GeneralizedLinearModel,
      downSamplerFactory: DownSamplerFactory,
      normalizationContext: NormalizationContext,
      varianceComputationType: VarianceComputationType,
      priorModel: Option[DatumScoringModel],
      isIncrementalTrainingEnabled: Boolean = false): Coordinate[D] = {

    val lossFunctionFactory = lossFunctionFactoryConstructor(coordinateOptConfig, isIncrementalTrainingEnabled)

    (dataset, coordinateOptConfig, lossFunctionFactory, priorModel) match {
      case (
          fEDataset: FixedEffectDataset,
          fEOptConfig: FixedEffectOptimizationConfiguration,
          distributedLossFunctionFactory: DistributedObjectiveFunctionFactory,
<<<<<<< HEAD
          Some(fixedEffectModel: FixedEffectModel)) =>
=======
          Some(model: FixedEffectModel)) =>
>>>>>>> e077b9db

        val downSamplerOpt = if (DownSampler.isValidDownSamplingRate(fEOptConfig.downSamplingRate)) {
          Some(downSamplerFactory(fEOptConfig.downSamplingRate))
        } else {
          None
        }
        val normalizationPhotonBroadcast = PhotonBroadcast(fEDataset.sparkContext.broadcast(normalizationContext))

        new FixedEffectCoordinate(
          fEDataset,
          DistributedOptimizationProblem(
            fEOptConfig,
<<<<<<< HEAD
            distributedLossFunctionFactory(fixedEffectModel),
=======
            distributedLossFunctionFactory(model),
>>>>>>> e077b9db
            downSamplerOpt,
            glmConstructor,
            normalizationPhotonBroadcast,
            varianceComputationType)).asInstanceOf[Coordinate[D]]

      case (
          rEDataset: RandomEffectDataset,
          rEOptConfig: RandomEffectOptimizationConfiguration,
          singleLossFunctionFactory: SingleNodeObjectiveFunctionFactory,
<<<<<<< HEAD
          Some(randomEffectModel: RandomEffectModel)) =>
=======
          Some(model: RandomEffectModel)) =>
>>>>>>> e077b9db

        RandomEffectCoordinate(
          rEDataset,
          rEOptConfig,
          singleLossFunctionFactory,
<<<<<<< HEAD
          randomEffectModel,
=======
          model,
>>>>>>> e077b9db
          glmConstructor,
          normalizationContext,
          varianceComputationType).asInstanceOf[Coordinate[D]]

      case _ =>
        throw new UnsupportedOperationException(
          s"""Cannot build coordinate for the following input class combination:
          |  ${dataset.getClass.getName}
          |  ${coordinateOptConfig.getClass.getName}
          |  ${lossFunctionFactory.getClass.getName}""".stripMargin)
    }
  }
}<|MERGE_RESOLUTION|>--- conflicted
+++ resolved
@@ -15,13 +15,15 @@
 package com.linkedin.photon.ml.algorithm
 
 import com.linkedin.photon.ml.data.{Dataset, FixedEffectDataset, RandomEffectDataset}
-import com.linkedin.photon.ml.function.ObjectiveFunctionHelper.{DistributedObjectiveFunctionFactory, ObjectiveFunctionFactoryFactory, SingleNodeObjectiveFunctionFactory}
+import com.linkedin.photon.ml.function.ObjectiveFunctionHelper.{DistributedObjectiveFunctionFactory,
+  ObjectiveFunctionFactoryFactory, SingleNodeObjectiveFunctionFactory}
 import com.linkedin.photon.ml.function.ObjectiveFunction
 import com.linkedin.photon.ml.model.{Coefficients, DatumScoringModel, FixedEffectModel, RandomEffectModel}
 import com.linkedin.photon.ml.normalization.NormalizationContext
 import com.linkedin.photon.ml.optimization.DistributedOptimizationProblem
 import com.linkedin.photon.ml.optimization.VarianceComputationType.VarianceComputationType
-import com.linkedin.photon.ml.optimization.game.{CoordinateOptimizationConfiguration, FixedEffectOptimizationConfiguration, RandomEffectOptimizationConfiguration}
+import com.linkedin.photon.ml.optimization.game.{CoordinateOptimizationConfiguration,
+  FixedEffectOptimizationConfiguration, RandomEffectOptimizationConfiguration}
 import com.linkedin.photon.ml.sampling.DownSampler
 import com.linkedin.photon.ml.sampling.DownSamplerHelper.DownSamplerFactory
 import com.linkedin.photon.ml.supervised.model.GeneralizedLinearModel
@@ -66,11 +68,7 @@
           fEDataset: FixedEffectDataset,
           fEOptConfig: FixedEffectOptimizationConfiguration,
           distributedLossFunctionFactory: DistributedObjectiveFunctionFactory,
-<<<<<<< HEAD
           Some(fixedEffectModel: FixedEffectModel)) =>
-=======
-          Some(model: FixedEffectModel)) =>
->>>>>>> e077b9db
 
         val downSamplerOpt = if (DownSampler.isValidDownSamplingRate(fEOptConfig.downSamplingRate)) {
           Some(downSamplerFactory(fEOptConfig.downSamplingRate))
@@ -83,11 +81,7 @@
           fEDataset,
           DistributedOptimizationProblem(
             fEOptConfig,
-<<<<<<< HEAD
-            distributedLossFunctionFactory(fixedEffectModel),
-=======
-            distributedLossFunctionFactory(model),
->>>>>>> e077b9db
+            distributedLossFunctionFactory(fixedEffectModel.model),
             downSamplerOpt,
             glmConstructor,
             normalizationPhotonBroadcast,
@@ -97,21 +91,13 @@
           rEDataset: RandomEffectDataset,
           rEOptConfig: RandomEffectOptimizationConfiguration,
           singleLossFunctionFactory: SingleNodeObjectiveFunctionFactory,
-<<<<<<< HEAD
           Some(randomEffectModel: RandomEffectModel)) =>
-=======
-          Some(model: RandomEffectModel)) =>
->>>>>>> e077b9db
 
         RandomEffectCoordinate(
           rEDataset,
           rEOptConfig,
           singleLossFunctionFactory,
-<<<<<<< HEAD
           randomEffectModel,
-=======
-          model,
->>>>>>> e077b9db
           glmConstructor,
           normalizationContext,
           varianceComputationType).asInstanceOf[Coordinate[D]]
