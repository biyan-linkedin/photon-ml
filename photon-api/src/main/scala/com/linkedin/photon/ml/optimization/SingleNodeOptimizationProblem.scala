--- conflicted
+++ resolved
@@ -105,7 +105,7 @@
    * Factory method to create new SingleNodeOptimizationProblems.
    *
    * @param configuration The optimization problem configuration
-   * @param objectiveFunction The objective function to optimize
+   * @param objectiveFunctionConstructor The objective function to optimize
    * @param glmConstructor The function to use for producing GLMs from trained coefficients
    * @param normalizationContext The normalization context
    * @param varianceComputationType Whether to compute coefficient variances, and if so how
@@ -113,12 +113,8 @@
    */
   def apply[Function <: SingleNodeObjectiveFunction](
       configuration: GLMOptimizationConfiguration,
-      objectiveFunction: Function,
-<<<<<<< HEAD
+      objectiveFunctionConstructor: GeneralizedLinearModel => Function,
       glmModel: GeneralizedLinearModel,
-=======
-      model: GeneralizedLinearModel,
->>>>>>> e077b9db
       glmConstructor: Coefficients => GeneralizedLinearModel,
       normalizationContext: BroadcastWrapper[NormalizationContext],
       varianceComputationType: VarianceComputationType): SingleNodeOptimizationProblem[Function] = {
@@ -134,11 +130,7 @@
 
     new SingleNodeOptimizationProblem(
       optimizer,
-<<<<<<< HEAD
-      objectiveFunction(glmModel),
-=======
-      objectiveFunction(model),
->>>>>>> e077b9db
+      objectiveFunctionConstructor(glmModel),
       glmConstructor,
       varianceComputationType)
   }
