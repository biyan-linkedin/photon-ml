/*
 * Copyright 2017 LinkedIn Corp. All rights reserved.
 * Licensed under the Apache License, Version 2.0 (the "License"); you may
 * not use this file except in compliance with the License. You may obtain a
 * copy of the License at
 *
 * http://www.apache.org/licenses/LICENSE-2.0
 *
 * Unless required by applicable law or agreed to in writing, software
 * distributed under the License is distributed on an "AS IS" BASIS, WITHOUT
 * WARRANTIES OR CONDITIONS OF ANY KIND, either express or implied. See the
 * License for the specific language governing permissions and limitations
 * under the License.
 */
package com.linkedin.photon.ml.optimization.game

import org.apache.spark.SparkContext
import org.apache.spark.rdd.RDD
import org.apache.spark.storage.StorageLevel
import com.linkedin.photon.ml.Types.REId
import com.linkedin.photon.ml.function.SingleNodeObjectiveFunction
import com.linkedin.photon.ml.model.{Coefficients, RandomEffectModel}
import com.linkedin.photon.ml.normalization.NormalizationContext
import com.linkedin.photon.ml.optimization.VarianceComputationType.VarianceComputationType
import com.linkedin.photon.ml.optimization.{SingleNodeOptimizationProblem, VarianceComputationType}
import com.linkedin.photon.ml.projector.LinearSubspaceProjector
import com.linkedin.photon.ml.spark.RDDLike
import com.linkedin.photon.ml.supervised.model.GeneralizedLinearModel
import com.linkedin.photon.ml.util.PhotonNonBroadcast

/**
 * Representation for a random effect optimization problem.
 *
 * Q: Why shard the optimization problems?
 * A: In the future, we want to be able to have unique regularization weights per optimization problem. In addition, it
 *    may be useful to have access to the optimization state of each individual problem.
 *
 * @tparam Objective The objective function to optimize
 * @param optimizationProblems The component optimization problems (one per individual) for a random effect
 *                             optimization problem
 * @param glmConstructor The function to use for producing [[GeneralizedLinearModel]] objects from trained
 *                       [[Coefficients]]
 */
protected[ml] class RandomEffectOptimizationProblem[Objective <: SingleNodeObjectiveFunction](
    val optimizationProblems: RDD[(REId, SingleNodeOptimizationProblem[Objective])],
    glmConstructor: Coefficients => GeneralizedLinearModel)
  extends RDDLike {

  /**
   * Get the Spark context.
   *
   * @return The Spark context
   */
  override def sparkContext: SparkContext = optimizationProblems.sparkContext

  /**
   * Assign a given name to [[optimizationProblems]].
   *
   * @note Not used to reference models in the logic of photon-ml, only used for logging currently.
   *
   * @param name The parent name for all [[RDD]]s in this class
   * @return This object with the name of [[optimizationProblems]] assigned
   */
  override def setName(name: String): this.type = {

    optimizationProblems.setName(s"$name: Optimization problems")

    this
  }

  /**
   * Set the storage level of [[optimizationProblems]], and persist their values across the cluster the first time they
   * are computed.
   *
   * @param storageLevel The storage level
   * @return This object with the storage level of [[optimizationProblems]] set
   */
  override def persistRDD(storageLevel: StorageLevel): this.type = {

    if (!optimizationProblems.getStorageLevel.isValid) optimizationProblems.persist(storageLevel)

    this
  }

  /**
   * Mark [[optimizationProblems]] as non-persistent, and remove all blocks for them from memory and disk.
   *
   * @return This object with [[optimizationProblems]] marked non-persistent
   */
  override def unpersistRDD(): this.type = {

    if (optimizationProblems.getStorageLevel.isValid) optimizationProblems.unpersist()

    this
  }

  /**
   * Materialize [[optimizationProblems]] (Spark [[RDD]]s are lazy evaluated: this method forces them to be evaluated).
   *
   * @return This object with [[optimizationProblems]] materialized
   */
  override def materialize(): this.type = {

    optimizationProblems.count()

    this
  }

  /**
   * Create a default generalized linear model with 0-valued coefficients
   *
   * @param dimension The dimensionality of the model coefficients
   * @return A model with zero coefficients
   */
  def initializeModel(dimension: Int): GeneralizedLinearModel =
    glmConstructor(Coefficients.initializeZeroCoefficients(dimension))

  /**
   * Compute the regularization term value
   *
   * @param modelsRDD The trained models
   * @return The combined regularization term value
   */
  def getRegularizationTermValue(modelsRDD: RDD[(REId, GeneralizedLinearModel)]): Double =
    optimizationProblems
      .join(modelsRDD)
      .map {
        case (_, (optimizationProblem, model)) => optimizationProblem.getRegularizationTermValue(model)
      }
      .reduce(_ + _)
}

object RandomEffectOptimizationProblem {

  /**
   * Build a new [[RandomEffectOptimizationProblem]] to optimize.
   *
   * @tparam RandomEffectObjective The type of objective function used to solve individual random effect optimization
   *                               problems
   * @param linearSubspaceProjectorsRDD The per-entity [[LinearSubspaceProjector]] objects used to compress the
   *                                    per-entity feature spaces
   * @param configuration The optimization problem configuration
   * @param objectiveFunctionConstructor
   * @param glmConstructor The function to use for producing GLMs from trained coefficients
   * @param normalizationContext The normalization context
   * @param varianceComputationType If and how coefficient variances should be computed
   * @param isTrackingState Should the optimization problem record the internal optimizer states?
   * @return
   */
  protected[ml] def apply[RandomEffectObjective <: SingleNodeObjectiveFunction](
      linearSubspaceProjectorsRDD: RDD[(REId, LinearSubspaceProjector)],
      configuration: RandomEffectOptimizationConfiguration,
      objectiveFunctionConstructor: GeneralizedLinearModel => RandomEffectObjective,
<<<<<<< HEAD
      priorRandomEffectMode: RandomEffectModel,
=======
      priorModel: RandomEffectModel,
>>>>>>> e077b9db
      glmConstructor: Coefficients => GeneralizedLinearModel,
      normalizationContext: NormalizationContext,
      varianceComputationType: VarianceComputationType = VarianceComputationType.NONE,
      isTrackingState: Boolean = false): RandomEffectOptimizationProblem[RandomEffectObjective] = {

    val sc = linearSubspaceProjectorsRDD.sparkContext
    val configurationBroadcast = sc.broadcast(configuration)
    val objectiveFunctionBuilderBroadcast = sc.broadcast(objectiveFunctionConstructor)
    val glmConstructorBroadcast = sc.broadcast(glmConstructor)
    val normalizationContextBroadcast = sc.broadcast(normalizationContext)

    // Generate new NormalizationContext and SingleNodeOptimizationProblem objects
    val optimizationProblems = linearSubspaceProjectorsRDD
<<<<<<< HEAD
      .join(priorRandomEffectMode.modelsRDD)
      .mapValues { case (projector, glmModel) =>
=======
      .join(priorModel.modelsRDD)
      .mapValues { case (projector, model) =>
>>>>>>> e077b9db
        val normContext = normalizationContextBroadcast.value
        val factors = normContext.factorsOpt.map(factors => projector.projectForward(factors))
        val shiftsAndIntercept = normContext
          .shiftsAndInterceptOpt
          .map { case (shifts, intercept) =>
            val newShifts = projector.projectForward(shifts)
            val newIntercept = projector.originalToProjectedSpaceMap(intercept)

            (newShifts, newIntercept)
          }
        val projectedNormalizationContext = new NormalizationContext(factors, shiftsAndIntercept)

        SingleNodeOptimizationProblem(
          configurationBroadcast.value,
          objectiveFunctionBuilderBroadcast.value,
<<<<<<< HEAD
          glmModel,
=======
          model,
>>>>>>> e077b9db
          glmConstructorBroadcast.value,
          PhotonNonBroadcast(projectedNormalizationContext),
          varianceComputationType)
      }

    new RandomEffectOptimizationProblem(optimizationProblems, glmConstructor)
  }
}<|MERGE_RESOLUTION|>--- conflicted
+++ resolved
@@ -144,22 +144,17 @@
    * @param glmConstructor The function to use for producing GLMs from trained coefficients
    * @param normalizationContext The normalization context
    * @param varianceComputationType If and how coefficient variances should be computed
-   * @param isTrackingState Should the optimization problem record the internal optimizer states?
    * @return
    */
   protected[ml] def apply[RandomEffectObjective <: SingleNodeObjectiveFunction](
       linearSubspaceProjectorsRDD: RDD[(REId, LinearSubspaceProjector)],
       configuration: RandomEffectOptimizationConfiguration,
       objectiveFunctionConstructor: GeneralizedLinearModel => RandomEffectObjective,
-<<<<<<< HEAD
       priorRandomEffectMode: RandomEffectModel,
-=======
-      priorModel: RandomEffectModel,
->>>>>>> e077b9db
       glmConstructor: Coefficients => GeneralizedLinearModel,
       normalizationContext: NormalizationContext,
-      varianceComputationType: VarianceComputationType = VarianceComputationType.NONE,
-      isTrackingState: Boolean = false): RandomEffectOptimizationProblem[RandomEffectObjective] = {
+      varianceComputationType: VarianceComputationType = VarianceComputationType.NONE)
+    : RandomEffectOptimizationProblem[RandomEffectObjective] = {
 
     val sc = linearSubspaceProjectorsRDD.sparkContext
     val configurationBroadcast = sc.broadcast(configuration)
@@ -169,13 +164,8 @@
 
     // Generate new NormalizationContext and SingleNodeOptimizationProblem objects
     val optimizationProblems = linearSubspaceProjectorsRDD
-<<<<<<< HEAD
       .join(priorRandomEffectMode.modelsRDD)
       .mapValues { case (projector, glmModel) =>
-=======
-      .join(priorModel.modelsRDD)
-      .mapValues { case (projector, model) =>
->>>>>>> e077b9db
         val normContext = normalizationContextBroadcast.value
         val factors = normContext.factorsOpt.map(factors => projector.projectForward(factors))
         val shiftsAndIntercept = normContext
@@ -191,11 +181,7 @@
         SingleNodeOptimizationProblem(
           configurationBroadcast.value,
           objectiveFunctionBuilderBroadcast.value,
-<<<<<<< HEAD
           glmModel,
-=======
-          model,
->>>>>>> e077b9db
           glmConstructorBroadcast.value,
           PhotonNonBroadcast(projectedNormalizationContext),
           varianceComputationType)
